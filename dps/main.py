import math
import os
import random
import sys
from dataclasses import asdict
import socket
from pathlib import Path

import contextual_logger
import numpy as np
import torch
import torch.distributed as dist
import wandb
from datasets import load_dataset
from torch.utils.data import DataLoader, DistributedSampler
from tqdm.auto import tqdm
from transformers import HfArgumentParser, default_data_collator, get_scheduler

from dps.scheduler import DynamicPrecisionScheduler
from dps.training.allreduce import (
    DynamicPrecisionTPLinearLayer,
    register_backward_hooks,
)
from dps.utils.config import Config
from dps.utils.logs import setup_logging
from dps.utils.model_utils import load_model, load_tokenizer

logger = None


def prepare_datasets(
    config,
    dp_size,
    dp_rank,
    per_device_eval_batch_size,
    per_device_train_batch_size,
    tokenizer,
):
    """Load and prepare the datasets."""
    logger.info(f"Loading dataset from {config.dataset}.")

    # Load the dataset
    datasets = load_dataset(config.dataset, config.dataset_config)
    if "test" not in datasets:
        split_dataset = datasets["train"].train_test_split(test_size=0.2, seed=42)
        datasets["train"] = split_dataset["train"]
        datasets["test"] = split_dataset["test"]
    # Preprocess the datasets
    text_column_name = config.text_column_name
    max_seq_length = config.max_seq_length

    def preprocess_function(examples):
        """Tokenize the examples and prepare them for training."""
        # Concatenate all texts
        text_column = examples[text_column_name]

        # Tokenize
        tokenized = tokenizer(
            text_column,
            padding="max_length",
            truncation=True,
            max_length=max_seq_length,
            return_tensors="pt",
        )

        # For a causal LM, huggingface shifts the labels for us.
        tokenized["labels"] = tokenized["input_ids"].clone()

        return tokenized

    tokenized_datasets = datasets.map(
        preprocess_function,
        batched=True,
        remove_columns=[
            col
            for col in datasets["train"].column_names
            if col != config.text_column_name
        ],
        desc="Tokenizing datasets",
    )

    # Create samplers for train and eval
    # Important: for Tensor Parallelism, we shard the data based on DP rank, not global rank
    train_sampler = DistributedSampler(
        tokenized_datasets["train"],
        num_replicas=dp_size,
        rank=dp_rank,
    )

    eval_sampler = DistributedSampler(
        tokenized_datasets["validation"]
        if "validation" in tokenized_datasets
        else tokenized_datasets["test"],
        num_replicas=dp_size,
        rank=dp_rank,
    )

    # Create DataLoaders
    train_dataloader = DataLoader(
        tokenized_datasets["train"],
        batch_size=per_device_train_batch_size,
        sampler=train_sampler,
        collate_fn=default_data_collator,
        pin_memory=True,
    )
    eval_dataloader = DataLoader(
        tokenized_datasets["validation"]
        if "validation" in tokenized_datasets
        else tokenized_datasets["test"],
        batch_size=per_device_eval_batch_size,
        sampler=eval_sampler,
        collate_fn=default_data_collator,
        pin_memory=True,
    )

    logger.info(
        f"Validation dataset size: {len(tokenized_datasets['test'])} (sharded across {dp_size} DP groups)"
    )
    logger.info(
        f"Train dataset size: {len(tokenized_datasets['train'])} (sharded across {dp_size} DP groups)"
    )

    return train_dataloader, eval_dataloader


# TODO: for some reason DDP part doesn't work
def parallelize_model_with_tp(
    model, config, local_rank, world_size, mesh_2d, scheduler
):
    """Apply tensor parallelism with custom allreduce"""

    # Calculate sizes
    tp_size = min(config.tensor_parallel_size, world_size)
    dp_size = min(config.data_parallel_size, world_size // tp_size)

    # Move model to device first
    model = model.to(local_rank)

    tp_mesh = mesh_2d["tp"]
    dp_mesh = mesh_2d["dp"]

    # Calculate ranks
    tp_rank = tp_mesh.get_local_rank()
    dp_rank = dp_mesh.get_local_rank()

    # Track modules that require parallelization
    for name, module in model.named_modules():
        # Apply to linear layers based on their role
        if isinstance(module, torch.nn.Linear):
            parent_name = name.rsplit(".", 1)[0] if "." in name else ""
            parent = model.get_submodule(parent_name) if parent_name else model
            attr_name = name.split(".")[-1]

            # Determine the parallelism strategy based on the module's role
            if any(
                pattern in name
                for pattern in (
                    "q_proj",
                    "k_proj",
                    "v_proj",
                    "query",
                    "key",
                    "value",
                    "up_proj",
                    "gate_proj",
                )
            ):
                # Column-wise splitting (output dimension)
                tp_layer = DynamicPrecisionTPLinearLayer(
                    module,
                    tp_mesh.get_group(),
                    tp_size,
                    tp_rank,
                    split_dim=0,
                    scheduler=scheduler,
                )
                setattr(parent, attr_name, tp_layer)

            elif any(
                pattern in name
                for pattern in ("o_proj", "out_proj", "output", "down_proj")
            ):
                # Row-wise splitting (input dimension)
                tp_layer = DynamicPrecisionTPLinearLayer(
                    module,
                    tp_mesh.get_group(),
                    tp_size,
                    tp_rank,
                    split_dim=1,
                    scheduler=scheduler,
                )
                setattr(parent, attr_name, tp_layer)
    ## TODO: apply DDP on top anyways?
    # Apply FSDP if desired
    try:
        model = dist.fsdp.fully_shard(model, mesh=dp_mesh)
        logger.info("Model sharded with FSDP")
    except Exception as e:
        logger.warning(f"Error applying FSDP: {e}")
        # Fallback to DDP
        model = torch.nn.parallel.DistributedDataParallel(
            model,
            device_ids=[local_rank],
            output_device=local_rank,
            process_group=dp_mesh.get_group(),
        )
        logger.info("Model wrapped with DDP")

    return model, dp_rank, tp_rank


def set_seed(seed, rank=0):
    """Set all seeds to make results reproducible"""
    torch.manual_seed(seed + rank)
    # torch.cuda.manual_seed_all(seed)
    np.random.seed(seed)
    random.seed(seed)
    torch.backends.cudnn.deterministic = True
    torch.backends.cudnn.benchmark = False


def main():
    # Parse arguments from command line
    config: Config
    parser = HfArgumentParser((Config,))

    if len(sys.argv) == 2:
        file = Path(sys.argv[1]).absolute()
        # If a file is provided, parse it to get arguments
        if sys.argv[1].endswith(".json"):
            (config,) = parser.parse_json_file(json_file=file)
        elif sys.argv[1].endswith(".yaml"):
            (config,) = parser.parse_yaml_file(yaml_file=file)
    else:
        # Otherwise parse command line arguments
        (config,) = parser.parse_args_into_dataclasses()
    # Get local rank from environment

    rank = int(os.environ.get("RANK", 0))
    local_rank = int(os.environ.get("LOCAL_RANK", -1))
    world_size = int(os.environ.get("WORLD_SIZE", 1))

<<<<<<< HEAD
    setup_logging(config.log_level)
    with logger(rank=rank, local_rank=local_rank, world_size=world_size):
        assert (
            config.data_parallel_size * config.tensor_parallel_size == config.num_gpus
        ), (
=======
    global logger
    logger = setup_logging(config.log_level)
    with logger(rank=rank, local_rank=local_rank, world_size=world_size, hostname=socket.gethostname()):

        assert config.data_parallel_size * config.tensor_parallel_size == config.num_gpus, (
>>>>>>> 03639279
            f"Please check your distributed arguments: num_gpus {config.num_gpus} should be data_parallel_size {config.data_parallel_size} * tensor_parallel_size {config.tensor_parallel_size}"
        )
        # Setup
        set_seed(config.seed, local_rank)
        #####
        """Initialize distributed training with tensor parallelism."""
        # In a distributed environment, only log from process 0
        is_main_process = local_rank == 0

        # Calculate local ranks and groups
        tp_size = min(config.tensor_parallel_size, world_size)
        dp_size = min(config.data_parallel_size, world_size // tp_size)

        # Verify the configuration is valid
        if tp_size * dp_size > world_size:
            raise ValueError(
                f"Invalid parallel configuration: {tp_size} * {dp_size} > {world_size}"
            )

        mesh_2d = dist.init_device_mesh(
            "cuda", (dp_size, tp_size), mesh_dim_names=("dp", "tp")
        )
        tp_mesh = mesh_2d["tp"]  # a submesh that connects intra-host devices
        dp_mesh = mesh_2d["dp"]  # a submesh that connects inter-host devices

        dp_rank = dp_mesh.get_local_rank()
        tp_rank = tp_mesh.get_local_rank()

        #  Set device
        device = torch.device("cuda", local_rank)
        # Initialize wandb if requested and this is the main process
        if config.use_wandb and is_main_process:
            wandb.init(
                project="networks-lm-finetuning",
                name=f"{config.model_name}-finetuning",
                config=asdict(config),
            )

        logger.info("Loading model and tokenizer from %s", config.model_name)
        tokenizer = load_tokenizer(config.model_name)

        if tokenizer.pad_token is None:
            tokenizer.pad_token = tokenizer.eos_token
        model = load_model(config.model_name, from_scratch=config.from_scratch)
        train_dataloader, eval_dataloader = prepare_datasets(
            config,
            dp_size,
            dp_rank,
            config.batch_size // config.data_parallel_size,
            config.batch_size // config.data_parallel_size,
            tokenizer,
        )
        total_steps = config.num_train_steps
        # Calculate steps per epoch considering gradient accumulation
        num_update_steps_per_epoch = math.ceil(
            len(train_dataloader) / config.gradient_accumulation_steps
        )
        # Calculate epochs needed to reach total steps
        epochs = math.ceil(total_steps / num_update_steps_per_epoch)
        # Setup progress bar
        progress_bar = tqdm(
            total=min(total_steps, num_update_steps_per_epoch),
            disable=not is_main_process,
            desc="Training",
            leave=True,
        )
        eval_bar = tqdm(
            total=len(eval_dataloader),
            disable=not is_main_process,
            desc="Evaluation",
            leave=True,
        )

        # Initialize dynamic precision scheduler
        # Collect model info for the scheduler
        model_info = {
            "model_name": config.model_name,
            "hidden_size": model.config.hidden_size
            if hasattr(model.config, "hidden_size")
            else 0,
            "num_layers": model.config.num_hidden_layers
            if hasattr(model.config, "num_hidden_layers")
            else 0,
        }

        # Create precision scheduler
        precision_scheduler = DynamicPrecisionScheduler(
            config=config, model_info=model_info, total_steps=total_steps
        )
        model, dp_rank, tp_rank = parallelize_model_with_tp(
            model, config, local_rank, world_size, mesh_2d, precision_scheduler
        )

        # Register backward hooks for dynamic precision
        backward_hooks = register_backward_hooks(
            model, precision_scheduler, tp_mesh.get_group()
        )
        logger.info("Model after parallelization %s", model)
        # Json logging squashes the output so print it too.
        print(f"Model after parallelization {model}")

        no_decay = ["bias", "LayerNorm.weight"]
        optimizer_grouped_parameters = [
            {
                "params": [
                    p
                    for n, p in model.named_parameters()
                    if not any(nd in n for nd in no_decay)
                ],
                "weight_decay": config.weight_decay,
            },
            {
                "params": [
                    p
                    for n, p in model.named_parameters()
                    if any(nd in n for nd in no_decay)
                ],
                "weight_decay": 0.0,
            },
        ]
        # TODO: check if foreach is necessary
        optimizer = torch.optim.AdamW(
            optimizer_grouped_parameters,
            lr=config.learning_rate,  # foreach=True
        )
        lr_scheduler = get_scheduler(
            name=config.lr_scheduler,
            optimizer=optimizer,
            num_warmup_steps=int(config.warmup_ratio * total_steps),
            num_training_steps=total_steps,
        )
        logger.info("Starting training")
        model.train()
        total_loss = 0
        step_count = 0
        # Training loop
        for epoch in range(epochs):
            total_loss = 0
            example_cnt = 0
            # Reset the sampler for each epoch
            train_dataloader.sampler.set_epoch(epoch)
            progress_bar.reset()
            model.train()

            for step, batch in enumerate(train_dataloader):
                # Move batch to device
                # TODO: which device
                batch = {k: v.to(model.device) for k, v in batch.items()}

                # Forward pass
                outputs = model(**batch)
                loss = outputs.loss

                # Normalize loss for gradient accumulation
                loss = loss / config.gradient_accumulation_steps

                total_loss += loss.item() * len(outputs)
                example_cnt += len(outputs)

                # Backward pass
                loss.backward()

                # Update parameters if we've accumulated enough gradients
                if (step + 1) % config.gradient_accumulation_steps == 0:
                    optimizer.step()
                    lr_scheduler.step()
                    optimizer.zero_grad()

                    # Update precision scheduler
                    precision_scheduler.update_step()

                    # Log progress
                    step_count += 1
                    progress_bar.update(step_count)

                    if is_main_process and config.use_wandb:
                        wandb.log(
                            {
                                "train_step_loss": loss.item(),
                                "lr": lr_scheduler.get_last_lr()[0],
                                "grad_step": step_count,
                            }
                        )

                    # Check if we've reached the total steps
                    if step_count >= total_steps:
                        break

            if is_main_process:
                wandb.log({"train_loss": total_loss / example_cnt, "epoch": epoch + 1})
            # Evaluate at the end of each epoch
            model.eval()
            eval_loss = 0
            eval_steps = 0

            for i, eval_batch in enumerate(eval_dataloader):
                if (
                    config.num_eval_samples != -1
                    and i * config.batch_size > config.num_eval_samples
                ):
                    break
                eval_batch = {k: v.to(model.device) for k, v in eval_batch.items()}

                with torch.no_grad():
                    outputs = model(**eval_batch)

                eval_loss += outputs.loss.item()
                eval_steps += 1
                eval_bar.update(1)

                eval_loss /= eval_steps

                if is_main_process:
                    logger.info(f"Epoch {epoch}: Eval Loss: {eval_loss}")
                    if config.use_wandb:
                        wandb.log({"eval_loss": eval_loss, "epoch": epoch})

                model.train()

            # Break if we've reached total steps
            if step_count >= total_steps:
                break
    # Clean up
    for hook in backward_hooks:
        hook.remove()
    # Add before evaluation
    if dist.is_initialized():
        dist.barrier()

    if is_main_process:
        logger.info("Training completed")
        output_dir = Path(config.output_dir.joinpath(f"{config.model_name}-finetuned"))
        print(output_dir)
        output_dir.mkdir(parents=True, exist_ok=True)
        if dist.is_initialized():
            dist.barrier()
        # TODO: may hang check
        # Save model
        model_to_save = model.module if hasattr(model, "module") else model
        model_to_save.save_pretrained(output_dir)
        tokenizer.save_pretrained(output_dir)

    if dist.is_initialized():
        dist.destroy_process_group()


if __name__ == "__main__":
    main()<|MERGE_RESOLUTION|>--- conflicted
+++ resolved
@@ -1,9 +1,9 @@
 import math
 import os
 import random
+import socket
 import sys
 from dataclasses import asdict
-import socket
 from pathlib import Path
 
 import contextual_logger
@@ -240,19 +240,17 @@
     local_rank = int(os.environ.get("LOCAL_RANK", -1))
     world_size = int(os.environ.get("WORLD_SIZE", 1))
 
-<<<<<<< HEAD
-    setup_logging(config.log_level)
-    with logger(rank=rank, local_rank=local_rank, world_size=world_size):
+    global logger
+    logger = setup_logging(config.log_level)
+    with logger(
+        rank=rank,
+        local_rank=local_rank,
+        world_size=world_size,
+        hostname=socket.gethostname(),
+    ):
         assert (
             config.data_parallel_size * config.tensor_parallel_size == config.num_gpus
         ), (
-=======
-    global logger
-    logger = setup_logging(config.log_level)
-    with logger(rank=rank, local_rank=local_rank, world_size=world_size, hostname=socket.gethostname()):
-
-        assert config.data_parallel_size * config.tensor_parallel_size == config.num_gpus, (
->>>>>>> 03639279
             f"Please check your distributed arguments: num_gpus {config.num_gpus} should be data_parallel_size {config.data_parallel_size} * tensor_parallel_size {config.tensor_parallel_size}"
         )
         # Setup
