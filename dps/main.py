--- conflicted
+++ resolved
@@ -6,6 +6,7 @@
 from dataclasses import asdict
 from pathlib import Path
 
+import contextual_logger
 import numpy as np
 import torch
 import torch.distributed as dist
@@ -14,7 +15,6 @@
 from torch.utils.data import DataLoader, DistributedSampler
 from tqdm.auto import tqdm
 from transformers import HfArgumentParser, default_data_collator, get_scheduler
-import contextual_logger
 
 from dps.scheduler import DynamicPrecisionScheduler
 from dps.training.allreduce import (
@@ -242,8 +242,9 @@
 
     setup_logging(config.log_level)
     with logger(rank=rank, local_rank=local_rank, world_size=world_size):
-
-        assert config.data_parallel_size * config.tensor_parallel_size == config.num_gpus, (
+        assert (
+            config.data_parallel_size * config.tensor_parallel_size == config.num_gpus
+        ), (
             f"Please check your distributed arguments: num_gpus {config.num_gpus} should be data_parallel_size {config.data_parallel_size} * tensor_parallel_size {config.tensor_parallel_size}"
         )
         # Setup
@@ -292,8 +293,8 @@
             config,
             dp_size,
             dp_rank,
-            config.batch_size // config.tensor_parallel_size,
-            config.batch_size // config.tensor_parallel_size,
+            config.batch_size // config.data_parallel_size,
+            config.batch_size // config.data_parallel_size,
             tokenizer,
         )
         total_steps = config.num_train_steps
@@ -305,187 +306,18 @@
         epochs = math.ceil(total_steps / num_update_steps_per_epoch)
         # Setup progress bar
         progress_bar = tqdm(
-            total=num_update_steps_per_epoch,
+            total=min(total_steps, num_update_steps_per_epoch),
             disable=not is_main_process,
             desc="Training",
             leave=True,
         )
-
-<<<<<<< HEAD
-    logger.info("Loading model and tokenizer from %s", config.model_name)
-    tokenizer = load_tokenizer(config.model_name)
-
-    if tokenizer.pad_token is None:
-        tokenizer.pad_token = tokenizer.eos_token
-    model = load_model(config.model_name)
-    train_dataloader, eval_dataloader = prepare_datasets(
-        config,
-        dp_size,
-        dp_rank,
-        config.batch_size // config.data_parallel_size,
-        config.batch_size // config.data_parallel_size,
-        tokenizer,
-    )
-    total_steps = config.num_train_steps
-    # Calculate steps per epoch considering gradient accumulation
-    num_update_steps_per_epoch = math.ceil(
-        len(train_dataloader) / config.gradient_accumulation_steps
-    )
-    # Calculate epochs needed to reach total steps
-    epochs = math.ceil(total_steps / num_update_steps_per_epoch)
-    # Setup progress bar
-    progress_bar = tqdm(
-        total=min(total_steps, num_update_steps_per_epoch),
-        disable=not is_main_process,
-        desc="Training",
-        leave=True,
-    )
-    eval_bar = tqdm(
-        total=len(eval_dataloader),
-        disable=not is_main_process,
-        desc="Evaluation",
-        leave=True,
-    )
-
-    # Initialize dynamic precision scheduler
-    # Collect model info for the scheduler
-    model_info = {
-        "model_name": config.model_name,
-        "hidden_size": model.config.hidden_size
-        if hasattr(model.config, "hidden_size")
-        else 0,
-        "num_layers": model.config.num_hidden_layers
-        if hasattr(model.config, "num_hidden_layers")
-        else 0,
-    }
-
-    # Create precision scheduler
-    precision_scheduler = DynamicPrecisionScheduler(
-        config=config, model_info=model_info, total_steps=total_steps
-    )
-    model, dp_rank, tp_rank = parallelize_model_with_tp(
-        model, config, local_rank, world_size, mesh_2d, precision_scheduler
-    )
-
-    # Register backward hooks for dynamic precision
-    backward_hooks = register_backward_hooks(
-        model, precision_scheduler, tp_mesh.get_group()
-    )
-    logger.info("Model after parallelization %s", model)
-
-    no_decay = ["bias", "LayerNorm.weight"]
-    optimizer_grouped_parameters = [
-        {
-            "params": [
-                p
-                for n, p in model.named_parameters()
-                if not any(nd in n for nd in no_decay)
-            ],
-            "weight_decay": config.weight_decay,
-        },
-        {
-            "params": [
-                p
-                for n, p in model.named_parameters()
-                if any(nd in n for nd in no_decay)
-            ],
-            "weight_decay": 0.0,
-        },
-    ]
-    # TODO: check if foreach is necessary
-    optimizer = torch.optim.AdamW(
-        optimizer_grouped_parameters,
-        lr=config.learning_rate,  # foreach=True
-    )
-    lr_scheduler = get_scheduler(
-        name=config.lr_scheduler,
-        optimizer=optimizer,
-        num_warmup_steps=int(config.warmup_ratio * total_steps),
-        num_training_steps=total_steps,
-    )
-    logger.info("Starting training")
-    model.train()
-    step_count = 0
-    # Training loop
-    for epoch in range(epochs):
-        total_loss = 0
-        example_cnt = 0
-        # Reset the sampler for each epoch
-        train_dataloader.sampler.set_epoch(epoch)
-        progress_bar.reset()
-
-        for step, batch in enumerate(train_dataloader):
-            # Move batch to device
-            # TODO: which device
-            batch = {k: v.to(model.device) for k, v in batch.items()}
-
-            # Forward pass
-            outputs = model(**batch)
-            loss = outputs.loss
-
-            # Normalize loss for gradient accumulation
-            loss = loss / config.gradient_accumulation_steps
-            total_loss += loss.item() * len(outputs)
-            example_cnt += len(outputs)
-
-            # Backward pass
-            loss.backward()
-
-            # Update parameters if we've accumulated enough gradients
-            if (step + 1) % config.gradient_accumulation_steps == 0:
-                optimizer.step()
-                lr_scheduler.step()
-                optimizer.zero_grad()
-
-                # Update precision scheduler
-                precision_scheduler.update_step()
-
-                # Log progress
-                step_count += 1
-
-                if is_main_process:
-                    progress_bar.update(1)
-                    if config.use_wandb:
-                        wandb.log(
-                            {
-                                "train_step_loss": loss.item(),
-                                "lr": lr_scheduler.get_last_lr()[0],
-                                "grad_step": step_count,
-                            }
-                        )
-
-                # Check if we've reached the total steps
-                if step_count >= total_steps:
-                    break
-        if is_main_process:
-            wandb.log({"train_loss": total_loss / example_cnt, "epoch": epoch + 1})
-        # Evaluate at the end of each epoch
-        model.eval()
-        eval_loss = 0
-        eval_steps = 0
-
-        for i, eval_batch in enumerate(eval_dataloader):
-            if (
-                config.num_eval_samples != -1
-                and i * config.batch_size > config.num_eval_samples
-            ):
-                break
-            eval_batch = {k: v.to(model.device) for k, v in eval_batch.items()}
-
-            with torch.no_grad():
-                outputs = model(**eval_batch)
-
-            eval_loss += outputs.loss.item()
-            eval_steps += 1
-            eval_bar.update(1)
-
-        eval_loss /= eval_steps
-
-        if is_main_process:
-            logger.info(f"Epoch {epoch}: Eval Loss: {eval_loss}")
-            if config.use_wandb:
-                wandb.log({"eval_loss": eval_loss, "epoch": epoch})
-=======
+        eval_bar = tqdm(
+            total=len(eval_dataloader),
+            disable=not is_main_process,
+            desc="Evaluation",
+            leave=True,
+        )
+
         # Initialize dynamic precision scheduler
         # Collect model info for the scheduler
         model_info = {
@@ -505,7 +337,6 @@
         model, dp_rank, tp_rank = parallelize_model_with_tp(
             model, config, local_rank, world_size, mesh_2d, precision_scheduler
         )
->>>>>>> ea967c5c
 
         # Register backward hooks for dynamic precision
         backward_hooks = register_backward_hooks(
@@ -547,11 +378,95 @@
         )
         logger.info("Starting training")
         model.train()
-<<<<<<< HEAD
-
-        # Break if we've reached total steps
-        if step_count >= total_steps:
-            break
+        total_loss = 0
+        step_count = 0
+        # Training loop
+        for epoch in range(epochs):
+            total_loss = 0
+            example_cnt = 0
+            # Reset the sampler for each epoch
+            train_dataloader.sampler.set_epoch(epoch)
+            progress_bar.reset()
+            model.train()
+
+            for step, batch in enumerate(train_dataloader):
+                # Move batch to device
+                # TODO: which device
+                batch = {k: v.to(model.device) for k, v in batch.items()}
+
+                # Forward pass
+                outputs = model(**batch)
+                loss = outputs.loss
+
+                # Normalize loss for gradient accumulation
+                loss = loss / config.gradient_accumulation_steps
+
+                total_loss += loss.item() * len(outputs)
+                example_cnt += len(outputs)
+
+                # Backward pass
+                loss.backward()
+
+                # Update parameters if we've accumulated enough gradients
+                if (step + 1) % config.gradient_accumulation_steps == 0:
+                    optimizer.step()
+                    lr_scheduler.step()
+                    optimizer.zero_grad()
+
+                    # Update precision scheduler
+                    precision_scheduler.update_step()
+
+                    # Log progress
+                    step_count += 1
+                    progress_bar.update(step_count)
+
+                    if is_main_process and config.use_wandb:
+                        wandb.log(
+                            {
+                                "train_step_loss": loss.item(),
+                                "lr": lr_scheduler.get_last_lr()[0],
+                                "grad_step": step_count,
+                            }
+                        )
+
+                    # Check if we've reached the total steps
+                    if step_count >= total_steps:
+                        break
+
+            if is_main_process:
+                wandb.log({"train_loss": total_loss / example_cnt, "epoch": epoch + 1})
+            # Evaluate at the end of each epoch
+            model.eval()
+            eval_loss = 0
+            eval_steps = 0
+
+            for i, eval_batch in enumerate(eval_dataloader):
+                if (
+                    config.num_eval_samples != -1
+                    and i * config.batch_size > config.num_eval_samples
+                ):
+                    break
+                eval_batch = {k: v.to(model.device) for k, v in eval_batch.items()}
+
+                with torch.no_grad():
+                    outputs = model(**eval_batch)
+
+                eval_loss += outputs.loss.item()
+                eval_steps += 1
+                eval_bar.update(1)
+
+                eval_loss /= eval_steps
+
+                if is_main_process:
+                    logger.info(f"Epoch {epoch}: Eval Loss: {eval_loss}")
+                    if config.use_wandb:
+                        wandb.log({"eval_loss": eval_loss, "epoch": epoch})
+
+                model.train()
+
+            # Break if we've reached total steps
+            if step_count >= total_steps:
+                break
     # Clean up
     for hook in backward_hooks:
         hook.remove()
@@ -571,98 +486,6 @@
         model_to_save = model.module if hasattr(model, "module") else model
         model_to_save.save_pretrained(output_dir)
         tokenizer.save_pretrained(output_dir)
-=======
-        total_loss = 0
-        step_count = 0
-        # Training loop
-        for epoch in range(epochs):
-            # Reset the sampler for each epoch
-            train_dataloader.sampler.set_epoch(epoch)
-            progress_bar.reset()
-
-            for step, batch in enumerate(train_dataloader):
-                # Move batch to device
-                # TODO: which device
-                batch = {k: v.to(model.device) for k, v in batch.items()}
-
-                # Forward pass
-                outputs = model(**batch)
-                loss = outputs.loss
-
-                # Normalize loss for gradient accumulation
-                loss = loss / config.gradient_accumulation_steps
-
-                # Backward pass
-                loss.backward()
-
-                # Update parameters if we've accumulated enough gradients
-                if (step + 1) % config.gradient_accumulation_steps == 0:
-                    optimizer.step()
-                    lr_scheduler.step()
-                    optimizer.zero_grad()
-
-                    # Update precision scheduler
-                    precision_scheduler.update_step()
-
-                    # Log progress
-                    step_count += 1
-                    progress_bar.update(step_count)
-
-                    if is_main_process and config.use_wandb:
-                        wandb.log(
-                            {"loss": loss.item(), "lr": lr_scheduler.get_last_lr()[0]}
-                        )
-
-                    # Check if we've reached the total steps
-                    if step_count >= total_steps:
-                        break
-
-            # Evaluate at the end of each epoch
-            model.eval()
-            eval_loss = 0
-            eval_steps = 0
-
-            for eval_batch in eval_dataloader:
-                eval_batch = {k: v.to(model.device) for k, v in eval_batch.items()}
-
-                with torch.no_grad():
-                    outputs = model(**eval_batch)
-
-                eval_loss += outputs.loss.item()
-                eval_steps += 1
-
-            eval_loss /= eval_steps
-
-            if is_main_process:
-                logger.info(f"Epoch {epoch}: Eval Loss: {eval_loss}")
-                if config.use_wandb:
-                    wandb.log({"eval_loss": eval_loss, "epoch": epoch})
-
-            model.train()
-
-            # Break if we've reached total steps
-            if step_count >= total_steps:
-                break
-        # Clean up
-        for hook in backward_hooks:
-            hook.remove()
-
-        # Save final model if needed
-        if is_main_process:
-            # Here you would save the model
-            logger.info("Training completed")
-            # output_dir = Path(config.output_dir) / f"{config.model_name}-finetuned"
-            # output_dir.mkdir(parents=True, exist_ok=True)
-
-            dist.barrier()
-            # TODO: Destroy group?
-            # TODO: Permission denied errors when it tried to save.
-            # TODO: may hang check
-            # Save model
-            # model_to_save = model.module if hasattr(model, "module") else model
-            # model_to_save.save_pretrained(output_dir)
-            # tokenizer.save_pretrained(output_dir)
->>>>>>> ea967c5c
 
     if dist.is_initialized():
         dist.destroy_process_group()
