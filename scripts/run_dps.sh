--- conflicted
+++ resolved
@@ -88,14 +88,6 @@
 echo "endpoint $MASTER_ADDR:$MASTER_PORT"
 # -----------------------------------------------------------------------------
 
-<<<<<<< HEAD
-torchrun \
-    --nnodes="$SLURM_JOB_NUM_NODES" \
-    --nproc_per_node="$SLURM_GPUS_ON_NODE" \
-    --rdzv_id="$SLURM_JOB_ID" \
-    --rdzv_backend=c10d \
-    --rdzv_endpoint="$MASTER_ADDR:$MASTER_PORT" \
-=======
 for node_idx in $(seq 0 $((${SLURM_JOB_NUM_NODES} - 1))); do
   srun -n 1 torchrun \
     --nnodes="${SLURM_JOB_NUM_NODES}" \
@@ -104,7 +96,6 @@
     --rdzv_backend="c10d" \
     --rdzv_endpoint="${MASTER_ADDR}:${MASTER_PORT}" \
     --max-restarts=0 \
->>>>>>> ea967c5c
   dps/main.py \
   --master_addr=${MASTER_ADDR} \
   --master_port=${MASTER_PORT} \
@@ -113,29 +104,19 @@
   --dataset_config="wikitext-2-raw-v1" \
   --output_dir="./output" \
   --batch_size=8 \
-<<<<<<< HEAD
+  --tensor_parallel_size=${SLURM_JOB_NUM_NODES} \
   --num_eval_samples=800 \
   --tensor_parallel_size=2 \
   --data_parallel_size=1 \
-  --num_gpus=$NUM_GPUS \
-=======
-  --tensor_parallel_size=${SLURM_JOB_NUM_NODES} \
-  --data_parallel_size=1 \
   --num_gpus=${SLURM_JOB_NUM_NODES} \
->>>>>>> ea967c5c
   --log_level="INFO" \
   --learning_rate=2e-5 \
   --weight_decay=0.01 \
   --num_train_steps=10000 \
   --lr_scheduler="cosine" \
   --warmup_ratio=0.1 \
-<<<<<<< HEAD
-  --gradient_accumulation_steps=4 \
-  --use_wandb=true \
-=======
   --use_wandb=True \
   --gradient_accumulation_steps=1 \
->>>>>>> ea967c5c
     "${@}" &
 done
 
